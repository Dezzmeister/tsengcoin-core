--- conflicted
+++ resolved
@@ -4,11 +4,7 @@
 use ring::signature::EcdsaKeyPair;
 use serde::{Serialize, Deserialize};
 
-<<<<<<< HEAD
 use crate::{wallet::{Transaction, hex_to_wallet, load_wallet, UnsignedTransaction, sign_transaction, keypair_to_wallet, Wallet}, hash::hash_block};
-=======
-use crate::{wallet::{Transaction, hex_to_wallet, load_wallet, UnsignedTransaction, sign_transaction, keypair_to_wallet}, hash::{hash_block, hash_sha256}};
->>>>>>> df71459c
 use crate::hash::Hash;
 
 pub const BLOCK_REWARD: u64 = 100;
@@ -67,15 +63,12 @@
     out
 }
 
-<<<<<<< HEAD
 pub fn make_block_reward(winner: Wallet, winner_keypair: &EcdsaKeyPair) -> Transaction {
     let mint_wallet = hex_to_wallet(MINT_WALLET).expect("Failed to convert mint wallet from hex");
     let unsigned_transaction = UnsignedTransaction::new(mint_wallet, winner, BLOCK_REWARD);
 
     sign_transaction(unsigned_transaction, winner_keypair)
 }
-=======
->>>>>>> df71459c
 
 ///
 /// This code is temporary! We just need it to create a genesis block which can then be serialized and loaded directly from a file.
